"""
########################################################################
The update.py module contains the Update class, which provides I/O tools
for state variable updating during FAO-56 calculations.

The update.py module contains the following:
    Update - A class for managing state variable updates with FAO-56
        calculations

11/17/2021 Finalized updates for inclusion in the pyfao56 Python package
########################################################################
"""

import pandas as pd
import datetime

class Update:
    """A class for managing update data for FAO-56 calculations.

    At this time, update methods are available for the basal crop
    coefficient (Kcb), the plant height (h), and the crop cover (fc).

    Attributes
    ----------
    label : str, optional
        Provide a string to customize plot/unit information and
        other metadata for output file (default = None).
    udata : DataFrame
        Update data as float
        index - Year and day of year as string ('yyyy-ddd')
        columns - ['Kcb','h','fc']
            Kcb - Basal crop coefficient (Kcb)
            h   - Plant height (h, m)
            fc  - Crop cover (fc, m)

    Methods
    -------
    savefile(filepath='pyfao56.upd')
        Save the update data to a file
    loadfile(filepath='pyfao56.upd')
        Load the update data from a file
    customload()
        Users can override for custom loading of update data
    getdata(index,var)
        Return a value from self.udata for model updating
    """

    def __init__(self,filepath=None,label=None):
        """Initialize the Update class attributes.

        If filepath is provided, update data is loaded from the file.

        Parameters
        ----------
        filepath : str, optional
            Any valid filepath string (default = None)
        label : str, optional
            Provide a string to customize plot/unit information and
            other metadata for output file (default = None).
        """

        self.timestamp = datetime.datetime.now().strftime('"%Y-%m-%d '
                                                          '%H:%M:%S"')
        if label is None:
            self.label = 'File Creation Timestamp: ' + self.timestamp
            self.customlabel = False
        else:
            self.label = 'File Creation Timestamp: ' + self.timestamp \
                         + '\n' + label
            self.customlabel = True
        self.udata = pd.DataFrame(columns=['Kcb','h','fc'])

        if filepath is not None:
            self.loadfile(filepath)

    def __str__(self):
        """Represent the Update class variables as a string."""

        pd.options.display.float_format = '{:6.4f}'.format
        ast='*'*72
        s=('{:s}\n'
           'pyfao56: FAO-56 Evapotranspiration in Python\n'
           'Update Data\n'
           '{:s}\n'
           '{:s}\n'
           'Year-DOY    Kcb      h     fc\n'
<<<<<<< HEAD
          ).format(ast,self.label,ast)
        s += self.udata.to_string(header=False, na_rep='   NaN')
=======
          ).format(ast,ast)
        if not self.udata.empty:
            s += self.udata.to_string(header=False, na_rep='   NaN')
>>>>>>> c8246460
        return s

    def savefile(self,filepath='pyfao56.upd'):
        """Save pyfao56 update data to a file.

        Parameters
        ----------
        filepath : str, optional
            Any valid filepath string (default = 'pyfao56.upd')

        Raises
        ------
        FileNotFoundError
            If filepath is not found.
        """

        try:
            f = open(filepath, 'w')
        except FileNotFoundError:
            print('The filepath for update data is not found.')
        else:
            f.write(self.__str__())
            f.close()

    def loadfile(self, filepath='pyfao56.upd'):
        """Load pyfao56 update data from a file.

        Parameters
        ----------
        filepath : str, optional
           Any valid filepath string (default = 'pyfao56.upd')

        Raises
        ------
        FileNotFoundError
            If filepath is not found.
        """

        try:
            f = open(filepath, 'r')
        except FileNotFoundError:
            print('The filepath for update data is not found.')
        else:
            lines = f.readlines()
            f.close()
            ast = '*' * 72
            start_line = None
            end_line = None
            for i, line in enumerate(lines):
                if line.strip() == ast:
                    if start_line is None:
                        start_line = i
                    elif end_line is None:
                        end_line = i
                    else:
                        raise ValueError('Invalid file format. Too many'
                                         ' asterisk identifier lines '
                                         'found.')
            if start_line is None or end_line is None:
                raise ValueError("Invalid file format. Asterisk "
                                 "identifiers not found.")
            if not end_line == 3:
                self.timestamp = str(lines[start_line + 3][26:45])
                if start_line + 4 == end_line:
                    if not self.customlabel:
                        self.label = 'File Creation Timestamp: "' \
                                     + self.timestamp + '"'
                else:
                    label = lines[start_line + 4:end_line]
                    label[-1] = label[-1].rstrip()
                    self.label = 'File Creation Timestamp: "' \
                                 + self.timestamp + '"' + '\n' + \
                                 ''.join(label)

            self.udata = pd.DataFrame(columns=['Kcb','h','fc'])
            for line in lines[end_line+2:]:
                line = line.strip().split()
                year = line[0][:4]
                doy = line[0][-3:]
                key = '{:04d}-{:03d}'.format(int(year),int(doy))
                self.udata.loc[key] = [float(line[1]),float(line[2]),
                                       float(line[3])]

    def customload(self):
        """Override this function to customize loading update data."""

        pass

    def getdata(self, index, var):
        """Obtain an update value for a variable, if available.

        Parameters
        ----------
        index : str
            A year-doy string (yyyy-ddd) as an index to self.udata
        var : str
            A column variable to return ('Kcb','h','fc')
        """

        try:
            return self.udata.loc[index,var]
        except:
            return float('NaN')<|MERGE_RESOLUTION|>--- conflicted
+++ resolved
@@ -84,14 +84,9 @@
            '{:s}\n'
            '{:s}\n'
            'Year-DOY    Kcb      h     fc\n'
-<<<<<<< HEAD
           ).format(ast,self.label,ast)
-        s += self.udata.to_string(header=False, na_rep='   NaN')
-=======
-          ).format(ast,ast)
         if not self.udata.empty:
             s += self.udata.to_string(header=False, na_rep='   NaN')
->>>>>>> c8246460
         return s
 
     def savefile(self,filepath='pyfao56.upd'):
